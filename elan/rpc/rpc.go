// Package rpc implements the gRPC server for Elan.
// This contains implementations of the ContentAddressableStorage and ActionCache
// services, but not Execution (even by proxy).
package rpc

import (
	"bytes"
	"context"
	"fmt"
	"io"
	"io/ioutil"
	"os"
	"path"
	"regexp"
	"strconv"
	"strings"
	"sync"
	"time"

	// Necessary to register providers that we'll use.
<<<<<<< HEAD
	_ "github.com/thought-machine/please-servers/elan/gzfile"
	_ "github.com/thought-machine/please-servers/elan/zstfile"
=======
>>>>>>> ae417aec
	_ "gocloud.dev/blob/fileblob"
	_ "gocloud.dev/blob/gcsblob"
	_ "gocloud.dev/blob/memblob"

<<<<<<< HEAD
	"github.com/klauspost/compress/zstd"
=======
	"github.com/DataDog/zstd"
>>>>>>> ae417aec
	"github.com/bazelbuild/remote-apis-sdks/go/pkg/digest"
	pb "github.com/bazelbuild/remote-apis/build/bazel/remote/execution/v2"
	"github.com/bazelbuild/remote-apis/build/bazel/semver"
	"github.com/dgraph-io/ristretto"
	"github.com/golang/protobuf/proto"
	"github.com/peterebden/go-cli-init/v2"
	"github.com/prometheus/client_golang/prometheus"
	"gocloud.dev/blob"
	"gocloud.dev/gcerrors"
	"google.golang.org/api/googleapi"
	bs "google.golang.org/genproto/googleapis/bytestream"
	rpcstatus "google.golang.org/genproto/googleapis/rpc/status"
	"google.golang.org/grpc/codes"
	"google.golang.org/grpc/status"

	"github.com/thought-machine/please-servers/grpcutil"
	ppb "github.com/thought-machine/please-servers/proto/purity"
)

const timeout = 2 * time.Minute

var log = cli.MustGetLogger()

// emptyHash is the sha256 hash of the empty file.
var emptyHash = digest.Empty.Hash

// uncompressed is a constant we use in a few places to indicate we're not compressing blobs.
const uncompressed = false

var bytesReceived = prometheus.NewCounter(prometheus.CounterOpts{
	Namespace: "elan",
	Name:      "bytes_received_total",
})
var bytesServed = prometheus.NewCounter(prometheus.CounterOpts{
	Namespace: "elan",
	Name:      "bytes_served_total",
})
var streamBytesReceived = prometheus.NewCounter(prometheus.CounterOpts{
	Namespace: "elan",
	Name:      "stream_bytes_received_total",
})
var streamBytesServed = prometheus.NewCounter(prometheus.CounterOpts{
	Namespace: "elan",
	Name:      "stream_bytes_served_total",
})
var batchBytesReceived = prometheus.NewCounter(prometheus.CounterOpts{
	Namespace: "elan",
	Name:      "batch_bytes_received_total",
})
var batchBytesServed = prometheus.NewCounter(prometheus.CounterOpts{
	Namespace: "elan",
	Name:      "batch_bytes_served_total",
})
var readLatencies = prometheus.NewHistogram(prometheus.HistogramOpts{
	Namespace: "elan",
	Name:      "read_latency_seconds",
	Buckets:   prometheus.DefBuckets,
})
var writeLatencies = prometheus.NewHistogram(prometheus.HistogramOpts{
	Namespace: "elan",
	Name:      "write_latency_seconds",
	Buckets:   prometheus.DefBuckets,
})
var readDurations = prometheus.NewHistogram(prometheus.HistogramOpts{
	Namespace: "elan",
	Name:      "read_duration_seconds",
	Buckets:   prometheus.DefBuckets,
})
var writeDurations = prometheus.NewHistogram(prometheus.HistogramOpts{
	Namespace: "elan",
	Name:      "write_duration_seconds",
	Buckets:   prometheus.DefBuckets,
})
<<<<<<< HEAD
var actionCacheHits = prometheus.NewCounter(prometheus.CounterOpts{
	Namespace: "elan",
	Name:      "action_cache_hits_total",
})
var actionCacheMisses = prometheus.NewCounter(prometheus.CounterOpts{
	Namespace: "elan",
	Name:      "action_cache_misses_total",
})
var dirCacheHits = prometheus.NewCounter(prometheus.CounterOpts{
	Namespace: "elan",
	Name:      "dir_cache_hits_total",
})
var dirCacheMisses = prometheus.NewCounter(prometheus.CounterOpts{
	Namespace: "elan",
	Name:      "dir_cache_misses_total",
})
var knownBlobCacheHits = prometheus.NewCounter(prometheus.CounterOpts{
	Namespace: "elan",
	Name:      "known_blob_cache_hits_total",
})
var knownBlobCacheMisses = prometheus.NewCounter(prometheus.CounterOpts{
	Namespace: "elan",
	Name:      "known_blob_cache_misses_total",
})
=======
var blobsServed = prometheus.NewCounterVec(prometheus.CounterOpts{
	Namespace: "elan",
	Name:      "blobs_served_total",
	Help:      "Number of blobs served, partitioned by compressor required & used.",
}, []string{"compressor_requested", "compressor_used"})
var blobsReceived = prometheus.NewCounterVec(prometheus.CounterOpts{
	Namespace: "elan",
	Name:      "blobs_received_total",
	Help:      "Number of blobs received, partitioned by compressor used.",
}, []string{"compressor_used"})
>>>>>>> ae417aec

func init() {
	prometheus.MustRegister(bytesReceived)
	prometheus.MustRegister(bytesServed)
	prometheus.MustRegister(streamBytesReceived)
	prometheus.MustRegister(streamBytesServed)
	prometheus.MustRegister(batchBytesReceived)
	prometheus.MustRegister(batchBytesServed)
	prometheus.MustRegister(readLatencies)
	prometheus.MustRegister(writeLatencies)
	prometheus.MustRegister(readDurations)
	prometheus.MustRegister(writeDurations)
<<<<<<< HEAD
	prometheus.MustRegister(actionCacheHits)
	prometheus.MustRegister(actionCacheMisses)
	prometheus.MustRegister(dirCacheHits)
	prometheus.MustRegister(dirCacheMisses)
	prometheus.MustRegister(knownBlobCacheHits)
	prometheus.MustRegister(knownBlobCacheMisses)
=======
	prometheus.MustRegister(blobsServed)
	prometheus.MustRegister(blobsReceived)
>>>>>>> ae417aec
}

// ServeForever serves on the given port until terminated.
func ServeForever(opts grpcutil.Opts, storage string, parallelism int, maxDirCacheSize, maxKnownBlobCacheSize int64) {
	dec, _ := zstd.NewReader(nil)
	srv := &server{
<<<<<<< HEAD
		bytestreamRe:   regexp.MustCompile("(?:uploads/[0-9a-f-]+/)?blobs/([0-9a-f]+)/([0-9]+)"),
		storageRoot:    strings.TrimPrefix(strings.TrimPrefix(strings.TrimPrefix(storage, "file://"), "gzfile://"), "zstfile://"),
		isFileStorage:  strings.HasPrefix(storage, "file://") || strings.HasPrefix(storage, "gzfile://") || strings.HasPrefix(storage, "zstfile://"),
		bucket:         mustOpenStorage(storage),
		limiter:        make(chan struct{}, parallelism),
		dirCache:       mustCache(maxDirCacheSize),
		knownBlobCache: mustCache(maxKnownBlobCacheSize),
		decompressor:   dec,
=======
		bytestreamRe:  regexp.MustCompile("(?:uploads/[0-9a-f-]+/)?(blobs|compressed-blobs/zstd)/([0-9a-f]+)/([0-9]+)"),
		storageRoot:   strings.TrimPrefix(strings.TrimPrefix(storage, "file://"), "gzfile://"),
		isFileStorage: strings.HasPrefix(storage, "file://") || strings.HasPrefix(storage, "gzfile://"),
		bucket:        mustOpenStorage(storage),
		limiter:       make(chan struct{}, parallelism),
>>>>>>> ae417aec
	}
	lis, s := grpcutil.NewServer(opts)
	pb.RegisterCapabilitiesServer(s, srv)
	pb.RegisterActionCacheServer(s, srv)
	pb.RegisterContentAddressableStorageServer(s, srv)
	bs.RegisterByteStreamServer(s, srv)
	ppb.RegisterGCServer(s, srv)
	grpcutil.ServeForever(lis, s)
}

func mustCache(size int64) *ristretto.Cache {
	if size == 0 {
		return nil
	}
	cache, err := ristretto.NewCache(&ristretto.Config{
		NumCounters: size / 10, // bit of a guess
		MaxCost:     size,
		BufferItems: 64, // recommended by upstream
	})
	if err != nil {
		log.Fatalf("Failed to construct cache: %s", err)
	}
	return cache
}

type server struct {
<<<<<<< HEAD
	storageRoot              string
	isFileStorage            bool
	bucket                   bucket
	bytestreamRe             *regexp.Regexp
	limiter                  chan struct{}
	maxCacheItemSize         int64
	dirCache, knownBlobCache *ristretto.Cache
	decompressor             *zstd.Decoder
=======
	storageRoot   string
	isFileStorage bool
	bucket        bucket
	bytestreamRe  *regexp.Regexp
	limiter       chan struct{}
>>>>>>> ae417aec
}

func (s *server) GetCapabilities(ctx context.Context, req *pb.GetCapabilitiesRequest) (*pb.ServerCapabilities, error) {
	return &pb.ServerCapabilities{
		CacheCapabilities: &pb.CacheCapabilities{
			DigestFunction: []pb.DigestFunction_Value{
				pb.DigestFunction_SHA1,
				pb.DigestFunction_SHA256,
			},
			ActionCacheUpdateCapabilities: &pb.ActionCacheUpdateCapabilities{
				UpdateEnabled: false,
			},
			MaxBatchTotalSizeBytes: 4048000, // 4000 Kelly-Bootle standard units
			SupportedCompressor: []pb.Compressor_Value{
				pb.Compressor_IDENTITY,
				pb.Compressor_ZSTD,
			},
		},
		LowApiVersion:  &semver.SemVer{Major: 2, Minor: 0},
		HighApiVersion: &semver.SemVer{Major: 2, Minor: 1},
	}, nil
}

func (s *server) GetActionResult(ctx context.Context, req *pb.GetActionResultRequest) (*pb.ActionResult, error) {
	ctx, cancel := context.WithTimeout(ctx, timeout)
	defer cancel()
	ar := &pb.ActionResult{}
	if err := s.readBlobIntoMessage(ctx, "ac", req.ActionDigest, ar); err != nil {
		actionCacheMisses.Inc()
		return nil, err
	}
	actionCacheHits.Inc()
	if req.InlineStdout && ar.StdoutDigest != nil {
		// The docs say that the server MAY omit inlining, even if asked. Hence we assume that if we can't find it here
		// we might be in a sharded setup where we don't have the stdout digest, and it's better to return what we can
		// (the client can still request the actual blob themselves).
		if b, err := s.readAllBlob(ctx, "cas", ar.StdoutDigest); err == nil {
			ar.StdoutRaw = b
		}
	}
	if s.isFileStorage && req.InstanceName != "purity-gc" {
		now := time.Now()
		if err := os.Chtimes(path.Join(s.storageRoot, s.key("ac", req.ActionDigest)), now, now); err != nil {
			log.Warning("Failed to change times on file: %s", err)
		}
	}
	return ar, nil
}

func (s *server) UpdateActionResult(ctx context.Context, req *pb.UpdateActionResultRequest) (*pb.ActionResult, error) {
	if ar, err := s.GetActionResult(ctx, &pb.GetActionResultRequest{
		InstanceName: req.InstanceName,
		ActionDigest: req.ActionDigest,
	}); err == nil {
		log.Debug("Returning existing action result for UpdateActionResult request for %s", req.ActionDigest.Hash)
		return ar, nil
	}
	return req.ActionResult, s.writeMessage(ctx, "ac", req.ActionDigest, req.ActionResult)
}

func (s *server) FindMissingBlobs(ctx context.Context, req *pb.FindMissingBlobsRequest) (*pb.FindMissingBlobsResponse, error) {
	ctx, cancel := context.WithTimeout(ctx, timeout)
	defer cancel()
	resp := &pb.FindMissingBlobsResponse{}
	var wg sync.WaitGroup
	wg.Add(len(req.BlobDigests))
	var mutex sync.Mutex
	for _, d := range req.BlobDigests {
		if len(d.Hash) != 64 {
			return nil, status.Errorf(codes.InvalidArgument, "Invalid hash '%s'", d.Hash)
		} else if s.isEmpty(d) {
			wg.Done()
			continue // Ignore the empty blob.
		}
		go func(d *pb.Digest) {
			key := s.key("cas", d)
			if !s.blobExists(ctx, key) {
				mutex.Lock()
				resp.MissingBlobDigests = append(resp.MissingBlobDigests, d)
				mutex.Unlock()
				log.Debug("Blob %s found to be missing", d.Hash)
			}
			wg.Done()
		}(d)
	}
	wg.Wait()
	return resp, nil
}

// blobExists returns true if this blob exists in the underlying storage.
func (s *server) blobExists(ctx context.Context, key string) bool {
	if s.knownBlobCache != nil {
		if _, present := s.knownBlobCache.Get(key); present {
			knownBlobCacheHits.Inc()
			return true
		}
		knownBlobCacheMisses.Inc()
	}
	// N.B. if the blob is not known in the cache we still have to check, since something
	//      else could have written it when we weren't looking.
	if !s.blobExistsUncached(ctx, key) {
		return false
	}
	s.markKnownBlob(key)
	return true
}

func (s *server) blobExistsUncached(ctx context.Context, key string) bool {
	s.limiter <- struct{}{}
	defer func() { <-s.limiter }()
	exists, _ := s.bucket.Exists(ctx, key)
	return exists
}

// markKnownBlob marks a blob as one we know exists.
func (s *server) markKnownBlob(key string) {
	if s.knownBlobCache != nil {
		s.knownBlobCache.Set(key, nil, int64(len(key)))
	}
}

// isEmpty returns true if this digest is for the empty blob.
func (s *server) isEmpty(digest *pb.Digest) bool {
	return digest.SizeBytes == 0 && digest.Hash == emptyHash
}

func (s *server) BatchUpdateBlobs(ctx context.Context, req *pb.BatchUpdateBlobsRequest) (*pb.BatchUpdateBlobsResponse, error) {
	ctx, cancel := context.WithTimeout(ctx, timeout)
	defer cancel()
	resp := &pb.BatchUpdateBlobsResponse{
		Responses: make([]*pb.BatchUpdateBlobsResponse_Response, len(req.Requests)),
	}
	var wg sync.WaitGroup
	wg.Add(len(req.Requests))
	for i, r := range req.Requests {
		go func(i int, r *pb.BatchUpdateBlobsRequest_Request) {
			rr := &pb.BatchUpdateBlobsResponse_Response{
				Digest: r.Digest,
				Status: &rpcstatus.Status{},
			}
			resp.Responses[i] = rr
			if s.isEmpty(r.Digest) {
				log.Debug("Ignoring empty blob in BatchUpdateBlobs")
			} else if len(r.Data) != int(r.Digest.SizeBytes) {
				rr.Status.Code = int32(codes.InvalidArgument)
				rr.Status.Message = fmt.Sprintf("Blob sizes do not match (%d / %d)", len(r.Data), r.Digest.SizeBytes)
			} else if s.blobExists(ctx, s.key("cas", r.Digest)) {
				log.Debug("Blob %s already exists remotely", r.Digest.Hash)
<<<<<<< HEAD
			} else if err := s.validateCompressedBlob(r.Digest, r.Data); err != nil {
				rr.Status.Code = int32(codes.InvalidArgument)
				rr.Status.Message = err.Error()
			} else if err := s.writeCompressedBlob(ctx, "cas", r.Digest, bytes.NewReader(r.Data), r.Compressor); err != nil {
=======
			} else if err := s.writeBlob(ctx, "cas", r.Digest, bytes.NewReader(r.Data), uncompressed); err != nil {
>>>>>>> ae417aec
				rr.Status.Code = int32(status.Code(err))
				rr.Status.Message = err.Error()
			} else {
				log.Debug("Stored blob with digest %s", r.Digest.Hash)
			}
			wg.Done()
			batchBytesReceived.Add(float64(r.Digest.SizeBytes))
		}(i, r)
	}
	wg.Wait()
	return resp, nil
}

func (s *server) BatchReadBlobs(ctx context.Context, req *pb.BatchReadBlobsRequest) (*pb.BatchReadBlobsResponse, error) {
	start := time.Now()
	ctx, cancel := context.WithTimeout(ctx, timeout)
	defer cancel()
	resp := &pb.BatchReadBlobsResponse{
		Responses: make([]*pb.BatchReadBlobsResponse_Response, len(req.Digests)),
	}
	var wg sync.WaitGroup
	var size int64
	wg.Add(len(req.Digests))
	for i, d := range req.Digests {
		size += d.SizeBytes
		go func(i int, d *pb.Digest) {
			rr := &pb.BatchReadBlobsResponse_Response{
				Status: &rpcstatus.Status{},
				Digest: d,
			}
			resp.Responses[i] = rr
			if data, err := s.readAllBlob(ctx, "cas", d); err != nil {
				rr.Status.Code = int32(status.Code(err))
				rr.Status.Message = err.Error()
			} else {
				rr.Data = data
			}
			wg.Done()
			batchBytesServed.Add(float64(d.SizeBytes))
		}(i, d)
	}
	wg.Wait()
	log.Debug("Served BatchReadBlobs request of %d blobs, total %d bytes in %s", len(req.Digests), size, time.Since(start))
	return resp, nil
}

func (s *server) GetTree(req *pb.GetTreeRequest, srv pb.ContentAddressableStorage_GetTreeServer) error {
	if req.PageSize > 0 {
		return status.Errorf(codes.Unimplemented, "page_size not implemented for GetTree")
	} else if req.PageToken != "" {
		return status.Errorf(codes.Unimplemented, "page tokens not implemented for GetTree")
	} else if req.RootDigest == nil {
		return status.Errorf(codes.InvalidArgument, "missing root_digest field")
	}
	dirs, err := s.getTree(req.RootDigest)
	if err != nil {
		return err
	}
	return srv.Send(&pb.GetTreeResponse{Directories: dirs})
}

func (s *server) Read(req *bs.ReadRequest, srv bs.ByteStream_ReadServer) error {
	start := time.Now()
	ctx, cancel := context.WithTimeout(srv.Context(), timeout)
	defer cancel()
	defer func() { readDurations.Observe(time.Since(start).Seconds()) }()
	digest, compressed, err := s.bytestreamBlobName(req.ResourceName)
	if err != nil {
		return err
	}
	if req.ReadOffset < 0 || req.ReadOffset > digest.SizeBytes {
		return status.Errorf(codes.OutOfRange, "Invalid Read() request; offset %d is outside the range of blob %s which is %d bytes long", req.ReadOffset, digest.Hash, digest.SizeBytes)
	} else if req.ReadLimit == 0 {
		req.ReadLimit = -1
		streamBytesServed.Add(float64(digest.SizeBytes - req.ReadOffset))
	} else if req.ReadOffset+req.ReadLimit > digest.SizeBytes {
		req.ReadLimit = digest.SizeBytes - req.ReadOffset
		streamBytesServed.Add(float64(req.ReadLimit))
	}
	s.limiter <- struct{}{}
	defer func() { <-s.limiter }()
	r, needCompression, err := s.readCompressed(ctx, digest, compressed, req.ReadOffset, req.ReadLimit)
	if err != nil {
		return err
	}
	defer r.Close()
	var w io.Writer = &bytestreamWriter{stream: srv}
	if needCompression {
		zw := zstd.NewWriterLevel(w, zstd.BestSpeed)
		defer zw.Close()
		w = zw
	}
	_, err = io.Copy(w, r)
	if err == nil {
		log.Debug("Completed ByteStream.Read request of %d bytes in %s", digest.SizeBytes, time.Since(start))
	}
	return err
}

func (s *server) readCompressed(ctx context.Context, digest *pb.Digest, compressed bool, offset, limit int64) (io.ReadCloser, bool, error) {
	r, err := s.readBlob(ctx, s.compressedKey("cas", digest, compressed), offset, limit)
	if err != nil {
		if r, err := s.readBlob(ctx, s.compressedKey("cas", digest, !compressed), offset, limit); err == nil {
			blobsServed.WithLabelValues(compressorLabel(compressed), compressorLabel(!compressed)).Inc()
			return compressedReader(r, compressed, !compressed)
		}
		return nil, false, err
	}
	blobsServed.WithLabelValues(compressorLabel(compressed), compressorLabel(compressed)).Inc()
	return compressedReader(r, compressed, compressed)
}

func (s *server) Write(srv bs.ByteStream_WriteServer) error {
	ctx, cancel := context.WithTimeout(srv.Context(), timeout)
	defer cancel()
	start := time.Now()
	defer func() { writeDurations.Observe(time.Since(start).Seconds()) }()
	req, err := srv.Recv()
	if err != nil {
		return err
	} else if req.ResourceName == "" {
		return status.Errorf(codes.InvalidArgument, "missing ResourceName")
	}
	digest, compressed, err := s.bytestreamBlobName(req.ResourceName)
	if err != nil {
		return err
	}
	r := &bytestreamReader{stream: srv, buf: req.Data}
	if err := s.writeBlob(ctx, "cas", digest, r, compressed); err != nil {
		return err
	} else if r.TotalSize != digest.SizeBytes {
		return status.Errorf(codes.InvalidArgument, "invalid digest size (digest: %d, wrote: %d)", digest.SizeBytes, r.TotalSize)
	}
	streamBytesReceived.Add(float64(r.TotalSize))
	log.Debug("Stored blob with hash %s", digest.Hash)
	blobsReceived.WithLabelValues(compressorLabel(compressed)).Inc()
	return srv.SendAndClose(&bs.WriteResponse{
		CommittedSize: r.TotalSize,
	})
}

func (s *server) QueryWriteStatus(ctx context.Context, req *bs.QueryWriteStatusRequest) (*bs.QueryWriteStatusResponse, error) {
	// We don't track partial writes or allow resuming them. Might add later if plz gains
	// the ability to do this as a client.
	return nil, status.Errorf(codes.NotFound, "write %s not found", req.ResourceName)
}

func (s *server) readBlob(ctx context.Context, key string, offset, length int64) (io.ReadCloser, error) {
	if length == 0 || strings.Contains(key, digest.Empty.Hash) {
		// Special case any empty read request
		return ioutil.NopCloser(bytes.NewReader(nil)), nil
	}
	start := time.Now()
	defer func() { readLatencies.Observe(time.Since(start).Seconds()) }()
	r, err := s.bucket.NewRangeReader(ctx, key, offset, length, nil)
	if err != nil {
		if gcerrors.Code(err) == gcerrors.NotFound {
			return nil, status.Errorf(codes.NotFound, "Blob %s not found", key)
		}
		return nil, err
	}
	s.markKnownBlob(key)
	return &countingReader{r: r}, nil
}

func (s *server) readAllBlob(ctx context.Context, prefix string, digest *pb.Digest) ([]byte, error) {
	if len(digest.Hash) < 2 {
		return nil, fmt.Errorf("Invalid hash: [%s]", digest.Hash)
	} else if s.isEmpty(digest) {
		return nil, nil
	}
	key := s.key(prefix, digest)
	s.limiter <- struct{}{}
	defer func() { <-s.limiter }()
	start := time.Now()
	defer func() { readDurations.Observe(time.Since(start).Seconds()) }()
	r, err := s.readBlob(ctx, key, 0, -1)
	if err != nil {
		return nil, err
	}
	defer r.Close()
	return ioutil.ReadAll(r)
}

func (s *server) readBlobIntoMessage(ctx context.Context, prefix string, digest *pb.Digest, message proto.Message) error {
	if b, err := s.readAllBlob(ctx, prefix, digest); err != nil {
		return err
	} else if err := proto.Unmarshal(b, message); err != nil {
		return status.Errorf(codes.Unknown, "%s", err)
	}
	return nil
}

// key returns the key for storing a blob. It's always uncompressed.
func (s *server) key(prefix string, digest *pb.Digest) string {
	return fmt.Sprintf("%s/%c%c/%s", prefix, digest.Hash[0], digest.Hash[1], digest.Hash)
}

// compressedKey returns a key for storing a blob, optionally compressed.
func (s *server) compressedKey(prefix string, digest *pb.Digest, compressed bool) string {
	if compressed {
		return s.key("zstd_"+prefix, digest)
	}
	return s.key(prefix, digest)
}

func (s *server) labelKey(label string) string {
	return path.Join("rec", strings.Replace(strings.TrimLeft(label, "/"), ":", "/", -1))
}

<<<<<<< HEAD
func (s *server) validateCompressedBlob(expected *pb.Digest, data []byte) error {
	decompressed, err := s.decompressor.DecodeAll(data, make([]byte, expected.SizeBytes))
	if err != nil {
		return err
	}
	h := sha256.Sum256(decompressed)
	if actual := hex.EncodeToString(h[:]); expected.Hash != actual {
		return fmt.Errorf("Mismatching hashes: got %s, should be %s", actual, expected.Hash)
	} else if len(decompressed) != int(expected.SizeBytes) {
		return fmt.Errorf("Mismatching sizes for %s; got %d, expected %d", expected.Hash, len(decompressed), expected.SizeBytes)
	}
	return nil
}

func (s *server) writeCompressedBlob(ctx context.Context, prefix string, digest *pb.Digest, r io.Reader, compressor pb.Compressor_Value) error {
	if compressor == pb.Compressor_IDENTITY {
		return s.writeBlob(ctx, prefix, digest, r)
	}
	return s.writeBlob(ctx, "zstd/" + prefix, digest, r)
}

func (s *server) writeBlob(ctx context.Context, prefix string, digest *pb.Digest, r io.Reader) error {
	key := s.key(prefix, digest)
=======
func (s *server) writeBlob(ctx context.Context, prefix string, digest *pb.Digest, r io.Reader, compressed bool) error {
	key := s.compressedKey(prefix, digest, compressed)
>>>>>>> ae417aec
	if s.isEmpty(digest) || (prefix == "cas" && s.blobExists(ctx, key)) {
		// Read and discard entire content; there is no need to update.
		// There seems to be no way for the server to signal the caller to abort in this way, so
		// this seems like the most compatible way.
		_, err := io.Copy(ioutil.Discard, r)
		return err
	}
	s.limiter <- struct{}{}
	defer func() { <-s.limiter }()
	start := time.Now()
	defer writeLatencies.Observe(time.Since(start).Seconds())
	ctx, cancel := context.WithCancel(ctx)
	defer cancel()
	w, err := s.bucket.NewWriter(ctx, key, &blob.WriterOptions{BufferSize: s.bufferSize(digest)})
	if err != nil {
		return err
	}
	defer w.Close()
	var wc io.WriteCloser = w
	var wr io.Writer = w
	if prefix == "cas" { // The action cache does not have contents equivalent to their digest.
		if compressed {
			zr := zstd.NewReader(r)
			defer zr.Close()
			r = newVerifyingReader(zr, digest.Hash)
		} else {
			r = newVerifyingReader(r, digest.Hash)
		}
	}
	n, err := io.Copy(wr, r)
	bytesReceived.Add(float64(n))
	if err != nil {
		cancel() // ensure this happens before w.Close()
		return err
	}
<<<<<<< HEAD
	if prefix == "cas" {
		if receivedDigest := hex.EncodeToString(h.Sum(nil)); receivedDigest != digest.Hash {
			cancel()
			return fmt.Errorf("Rejecting write of %s; actual received digest was %s", digest.Hash, receivedDigest)
		}
	}
	if err := wc.Close(); err != nil {
		return err
	}
	s.markKnownBlob(key)
	return nil
=======
	return wc.Close()
>>>>>>> ae417aec
}

func (s *server) writeMessage(ctx context.Context, prefix string, digest *pb.Digest, message proto.Message) error {
	start := time.Now()
	defer writeDurations.Observe(time.Since(start).Seconds())
	b, err := proto.Marshal(message)
	if err != nil {
		return err
	}
	return s.writeBlob(ctx, prefix, digest, bytes.NewReader(b), uncompressed)
}

// bytestreamBlobName returns the digest corresponding to a bytestream resource name
// and whether or not it is compressed (the digest is always uncompressed).
func (s *server) bytestreamBlobName(bytestream string) (*pb.Digest, bool, error) {
	matches := s.bytestreamRe.FindStringSubmatch(bytestream)
	if matches == nil {
		return nil, false, status.Errorf(codes.InvalidArgument, "invalid ResourceName: %s", bytestream)
	}
	size, _ := strconv.Atoi(matches[3])
	return &pb.Digest{
		Hash:      matches[2],
		SizeBytes: int64(size),
	}, matches[1] == "compressed-blobs/zstd", nil
}

// bufferSize returns the buffer size for a digest, or a default if it's too big.
func (s *server) bufferSize(digest *pb.Digest) int {
	if digest.SizeBytes < googleapi.DefaultUploadChunkSize {
		return int(digest.SizeBytes)
	}
	return googleapi.DefaultUploadChunkSize
}

// A bytestreamReader wraps the incoming byte stream into an io.Reader
type bytestreamReader struct {
	stream    bs.ByteStream_WriteServer
	buf       []byte
	TotalSize int64
}

func (r *bytestreamReader) Read(buf []byte) (int, error) {
	n, err := r.read(buf)
	r.TotalSize += int64(n)
	return n, err
}

func (r *bytestreamReader) read(buf []byte) (int, error) {
	for {
		if n := len(buf); len(r.buf) >= n {
			// can fulfil entire read out of existing buffer
			copy(buf, r.buf[:n])
			r.buf = r.buf[n:]
			return n, nil
		}
		// need to read more to fulfil request
		req, err := r.stream.Recv()
		if err != nil {
			if err == io.EOF {
				// at the end, so copy whatever we have left.
				copy(buf, r.buf)
				return len(r.buf), io.EOF
			}
			return 0, err
		} else if req.WriteOffset != r.TotalSize {
			return 0, status.Errorf(codes.InvalidArgument, "incorrect WriteOffset (was %d, should be %d)", req.WriteOffset, r.TotalSize)
		}
		r.buf = append(r.buf, req.Data...)
	}
}

// A bytestreamWriter wraps an outgoing byte stream into an io.Writer
type bytestreamWriter struct {
	stream bs.ByteStream_ReadServer
}

func (r *bytestreamWriter) Write(buf []byte) (int, error) {
	if err := r.stream.Send(&bs.ReadResponse{Data: buf}); err != nil {
		return 0, err
	}
	return len(buf), nil
}

// A countingReader wraps a ReadCloser and counts bytes read from it.
type countingReader struct {
	r io.ReadCloser
}

func (r *countingReader) Read(buf []byte) (int, error) {
	n, err := r.r.Read(buf)
	bytesServed.Add(float64(n))
	return n, err
}

func (r *countingReader) Close() error {
	return r.r.Close()
}

// compressorLabel returns a label to use for Prometheus metrics to represent compression.
func compressorLabel(compressed bool) string {
	if compressed {
		return "zstd"
	}
	return "identity"
}<|MERGE_RESOLUTION|>--- conflicted
+++ resolved
@@ -18,20 +18,11 @@
 	"time"
 
 	// Necessary to register providers that we'll use.
-<<<<<<< HEAD
-	_ "github.com/thought-machine/please-servers/elan/gzfile"
-	_ "github.com/thought-machine/please-servers/elan/zstfile"
-=======
->>>>>>> ae417aec
 	_ "gocloud.dev/blob/fileblob"
 	_ "gocloud.dev/blob/gcsblob"
 	_ "gocloud.dev/blob/memblob"
 
-<<<<<<< HEAD
 	"github.com/klauspost/compress/zstd"
-=======
-	"github.com/DataDog/zstd"
->>>>>>> ae417aec
 	"github.com/bazelbuild/remote-apis-sdks/go/pkg/digest"
 	pb "github.com/bazelbuild/remote-apis/build/bazel/remote/execution/v2"
 	"github.com/bazelbuild/remote-apis/build/bazel/semver"
@@ -105,7 +96,6 @@
 	Name:      "write_duration_seconds",
 	Buckets:   prometheus.DefBuckets,
 })
-<<<<<<< HEAD
 var actionCacheHits = prometheus.NewCounter(prometheus.CounterOpts{
 	Namespace: "elan",
 	Name:      "action_cache_hits_total",
@@ -130,7 +120,6 @@
 	Namespace: "elan",
 	Name:      "known_blob_cache_misses_total",
 })
-=======
 var blobsServed = prometheus.NewCounterVec(prometheus.CounterOpts{
 	Namespace: "elan",
 	Name:      "blobs_served_total",
@@ -141,7 +130,6 @@
 	Name:      "blobs_received_total",
 	Help:      "Number of blobs received, partitioned by compressor used.",
 }, []string{"compressor_used"})
->>>>>>> ae417aec
 
 func init() {
 	prometheus.MustRegister(bytesReceived)
@@ -154,39 +142,28 @@
 	prometheus.MustRegister(writeLatencies)
 	prometheus.MustRegister(readDurations)
 	prometheus.MustRegister(writeDurations)
-<<<<<<< HEAD
 	prometheus.MustRegister(actionCacheHits)
 	prometheus.MustRegister(actionCacheMisses)
 	prometheus.MustRegister(dirCacheHits)
 	prometheus.MustRegister(dirCacheMisses)
 	prometheus.MustRegister(knownBlobCacheHits)
 	prometheus.MustRegister(knownBlobCacheMisses)
-=======
 	prometheus.MustRegister(blobsServed)
 	prometheus.MustRegister(blobsReceived)
->>>>>>> ae417aec
 }
 
 // ServeForever serves on the given port until terminated.
 func ServeForever(opts grpcutil.Opts, storage string, parallelism int, maxDirCacheSize, maxKnownBlobCacheSize int64) {
 	dec, _ := zstd.NewReader(nil)
 	srv := &server{
-<<<<<<< HEAD
-		bytestreamRe:   regexp.MustCompile("(?:uploads/[0-9a-f-]+/)?blobs/([0-9a-f]+)/([0-9]+)"),
-		storageRoot:    strings.TrimPrefix(strings.TrimPrefix(strings.TrimPrefix(storage, "file://"), "gzfile://"), "zstfile://"),
-		isFileStorage:  strings.HasPrefix(storage, "file://") || strings.HasPrefix(storage, "gzfile://") || strings.HasPrefix(storage, "zstfile://"),
-		bucket:         mustOpenStorage(storage),
-		limiter:        make(chan struct{}, parallelism),
+		bytestreamRe:  regexp.MustCompile("(?:uploads/[0-9a-f-]+/)?(blobs|compressed-blobs/zstd)/([0-9a-f]+)/([0-9]+)"),
+		storageRoot:   strings.TrimPrefix(strings.TrimPrefix(storage, "file://"), "gzfile://"),
+		isFileStorage: strings.HasPrefix(storage, "file://"),
+		bucket:        mustOpenStorage(storage),
+		limiter:       make(chan struct{}, parallelism),
 		dirCache:       mustCache(maxDirCacheSize),
 		knownBlobCache: mustCache(maxKnownBlobCacheSize),
 		decompressor:   dec,
-=======
-		bytestreamRe:  regexp.MustCompile("(?:uploads/[0-9a-f-]+/)?(blobs|compressed-blobs/zstd)/([0-9a-f]+)/([0-9]+)"),
-		storageRoot:   strings.TrimPrefix(strings.TrimPrefix(storage, "file://"), "gzfile://"),
-		isFileStorage: strings.HasPrefix(storage, "file://") || strings.HasPrefix(storage, "gzfile://"),
-		bucket:        mustOpenStorage(storage),
-		limiter:       make(chan struct{}, parallelism),
->>>>>>> ae417aec
 	}
 	lis, s := grpcutil.NewServer(opts)
 	pb.RegisterCapabilitiesServer(s, srv)
@@ -213,7 +190,6 @@
 }
 
 type server struct {
-<<<<<<< HEAD
 	storageRoot              string
 	isFileStorage            bool
 	bucket                   bucket
@@ -222,13 +198,6 @@
 	maxCacheItemSize         int64
 	dirCache, knownBlobCache *ristretto.Cache
 	decompressor             *zstd.Decoder
-=======
-	storageRoot   string
-	isFileStorage bool
-	bucket        bucket
-	bytestreamRe  *regexp.Regexp
-	limiter       chan struct{}
->>>>>>> ae417aec
 }
 
 func (s *server) GetCapabilities(ctx context.Context, req *pb.GetCapabilitiesRequest) (*pb.ServerCapabilities, error) {
@@ -377,14 +346,10 @@
 				rr.Status.Message = fmt.Sprintf("Blob sizes do not match (%d / %d)", len(r.Data), r.Digest.SizeBytes)
 			} else if s.blobExists(ctx, s.key("cas", r.Digest)) {
 				log.Debug("Blob %s already exists remotely", r.Digest.Hash)
-<<<<<<< HEAD
 			} else if err := s.validateCompressedBlob(r.Digest, r.Data); err != nil {
 				rr.Status.Code = int32(codes.InvalidArgument)
 				rr.Status.Message = err.Error()
-			} else if err := s.writeCompressedBlob(ctx, "cas", r.Digest, bytes.NewReader(r.Data), r.Compressor); err != nil {
-=======
-			} else if err := s.writeBlob(ctx, "cas", r.Digest, bytes.NewReader(r.Data), uncompressed); err != nil {
->>>>>>> ae417aec
+			} else if err := s.writeBlob(ctx, "cas", r.Digest, bytes.NewReader(r.Data), r.Compressor == pb.Compressor_ZSTD); err != nil {
 				rr.Status.Code = int32(status.Code(err))
 				rr.Status.Message = err.Error()
 			} else {
@@ -595,7 +560,6 @@
 	return path.Join("rec", strings.Replace(strings.TrimLeft(label, "/"), ":", "/", -1))
 }
 
-<<<<<<< HEAD
 func (s *server) validateCompressedBlob(expected *pb.Digest, data []byte) error {
 	decompressed, err := s.decompressor.DecodeAll(data, make([]byte, expected.SizeBytes))
 	if err != nil {
@@ -619,10 +583,6 @@
 
 func (s *server) writeBlob(ctx context.Context, prefix string, digest *pb.Digest, r io.Reader) error {
 	key := s.key(prefix, digest)
-=======
-func (s *server) writeBlob(ctx context.Context, prefix string, digest *pb.Digest, r io.Reader, compressed bool) error {
-	key := s.compressedKey(prefix, digest, compressed)
->>>>>>> ae417aec
 	if s.isEmpty(digest) || (prefix == "cas" && s.blobExists(ctx, key)) {
 		// Read and discard entire content; there is no need to update.
 		// There seems to be no way for the server to signal the caller to abort in this way, so
@@ -658,21 +618,11 @@
 		cancel() // ensure this happens before w.Close()
 		return err
 	}
-<<<<<<< HEAD
-	if prefix == "cas" {
-		if receivedDigest := hex.EncodeToString(h.Sum(nil)); receivedDigest != digest.Hash {
-			cancel()
-			return fmt.Errorf("Rejecting write of %s; actual received digest was %s", digest.Hash, receivedDigest)
-		}
-	}
 	if err := wc.Close(); err != nil {
 		return err
 	}
 	s.markKnownBlob(key)
 	return nil
-=======
-	return wc.Close()
->>>>>>> ae417aec
 }
 
 func (s *server) writeMessage(ctx context.Context, prefix string, digest *pb.Digest, message proto.Message) error {
