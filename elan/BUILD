--- conflicted
+++ resolved
@@ -12,10 +12,6 @@
 
 sh_cmd(
     name = "run_local",
-<<<<<<< HEAD
-=======
-    cmd = "mkdir -p plz-out/elan && exec $(out_location :elan) --host 127.0.0.1 --port 7777 -s file://\\\\$PWD/plz-out/elan --log_file plz-out/log/elan.log --admin_port 9991 --token_file grpcutil/token.txt",
->>>>>>> ae417aec
     srcs = [":elan"],
-    cmd = "exec $(out_location :elan) --host 127.0.0.1 --port 7777 -s zstfile://plz-out/elan --log_file plz-out/log/elan.log --admin_port 9992 --token_file grpcutil/token.txt --known_blob_cache_size 20M",
+    cmd = "mkdir -p plz-out/elan && exec $(out_location :elan) --host 127.0.0.1 --port 7777 -s file://\\\\$PWD/plz-out/elan --log_file plz-out/log/elan.log --admin_port 9992 --token_file grpcutil/token.txt --known_blob_cache_size 20M",
 )