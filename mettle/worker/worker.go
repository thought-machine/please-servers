--- conflicted
+++ resolved
@@ -107,38 +107,20 @@
 	cacheHits,
 	cacheMisses,
 	blobNotFoundErrors,
+	redisHits,
+	redisMisses,
+	redisBytesRead,
 }
 
 func init() {
-<<<<<<< HEAD
-	prometheus.MustRegister(totalBuilds)
-	prometheus.MustRegister(currentBuilds)
-	prometheus.MustRegister(executeDurations)
-	prometheus.MustRegister(fetchDurations)
-	prometheus.MustRegister(uploadDurations)
-	prometheus.MustRegister(peakMemory)
-	prometheus.MustRegister(cpuUsage)
-	prometheus.MustRegister(cacheHits)
-	prometheus.MustRegister(cacheMisses)
-	prometheus.MustRegister(blobNotFoundErrors)
-	prometheus.MustRegister(redisHits)
-	prometheus.MustRegister(redisMisses)
-	prometheus.MustRegister(redisBytesRead)
-}
-
-// RunForever runs the worker, receiving jobs until terminated.
-func RunForever(instanceName, requestQueue, responseQueue, name, storage, dir, cacheDir, browserURL, sandbox, altSandbox, lucidity, tokenFile, redis, redisPassword string, redisTLS bool, cachePrefix, cacheParts []string, clean, secureStorage bool, maxCacheSize, minDiskSpace int64, memoryThreshold float64, versionFile string, costs map[string]mettlecli.Currency, ackExtension time.Duration) {
-	if err := runForever(instanceName, requestQueue, responseQueue, name, storage, dir, cacheDir, browserURL, sandbox, altSandbox, lucidity, tokenFile, redis, redisPassword, redisTLS, cachePrefix, cacheParts, clean, secureStorage, maxCacheSize, minDiskSpace, memoryThreshold, versionFile, costs, ackExtension); err != nil {
-=======
 	for _, metric := range metrics {
 		prometheus.MustRegister(metric)
 	}
 }
 
 // RunForever runs the worker, receiving jobs until terminated.
-func RunForever(instanceName, requestQueue, responseQueue, name, storage, dir, cacheDir, browserURL, sandbox, altSandbox, lucidity, promGatewayURL, tokenFile string, cachePrefix, cacheParts []string, clean, secureStorage bool, maxCacheSize, minDiskSpace int64, memoryThreshold float64, versionFile string, costs map[string]mettlecli.Currency, ackExtension time.Duration) {
-	if err := runForever(instanceName, requestQueue, responseQueue, name, storage, dir, cacheDir, browserURL, sandbox, altSandbox, lucidity, promGatewayURL, tokenFile, cachePrefix, cacheParts, clean, secureStorage, maxCacheSize, minDiskSpace, memoryThreshold, versionFile, costs, ackExtension); err != nil {
->>>>>>> 3846d42c
+func RunForever(instanceName, requestQueue, responseQueue, name, storage, dir, cacheDir, browserURL, sandbox, altSandbox, lucidity, promGatewayURL, tokenFile, redis, redisPassword string, redisTLS bool, cachePrefix, cacheParts []string, clean, secureStorage bool, maxCacheSize, minDiskSpace int64, memoryThreshold float64, versionFile string, costs map[string]mettlecli.Currency, ackExtension time.Duration) {
+	if err := runForever(instanceName, requestQueue, responseQueue, name, storage, dir, cacheDir, browserURL, sandbox, altSandbox, lucidity, promGatewayURL, tokenFile, redis, redisPassword, redisTLS, cachePrefix, cacheParts, clean, secureStorage, maxCacheSize, minDiskSpace, memoryThreshold, versionFile, costs, ackExtension); err != nil {
 		log.Fatalf("Failed to run: %s", err)
 	}
 }
@@ -147,11 +129,7 @@
 func RunOne(instanceName, name, storage, dir, cacheDir, sandbox, altSandbox, tokenFile, redis, redisPassword string, redisTLS bool, cachePrefix, cacheParts []string, clean, secureStorage bool, digest *pb.Digest) error {
 	// Must create this to submit on first
 	topic := common.MustOpenTopic("mem://requests")
-<<<<<<< HEAD
-	w, err := initialiseWorker(instanceName, "mem://requests", "mem://responses", name, storage, dir, cacheDir, "", sandbox, altSandbox, "", tokenFile, redis, redisPassword, redisTLS, cachePrefix, cacheParts, clean, secureStorage, 0, math.MaxInt64, 100.0, "", nil, 0)
-=======
-	w, err := initialiseWorker(instanceName, "mem://requests", "mem://responses", name, storage, dir, cacheDir, "", sandbox, altSandbox, "", "", tokenFile, cachePrefix, cacheParts, clean, secureStorage, 0, math.MaxInt64, 100.0, "", nil, 0)
->>>>>>> 3846d42c
+	w, err := initialiseWorker(instanceName, "mem://requests", "mem://responses", name, storage, dir, cacheDir, "", sandbox, altSandbox, "", "", tokenFile, redis, redisPassword, redisTLS, cachePrefix, cacheParts, clean, secureStorage, 0, math.MaxInt64, 100.0, "", nil, 0)
 	if err != nil {
 		return err
 	}
@@ -178,13 +156,8 @@
 	return nil
 }
 
-<<<<<<< HEAD
-func runForever(instanceName, requestQueue, responseQueue, name, storage, dir, cacheDir, browserURL, sandbox, altSandbox, lucidity, tokenFile, redis, redisPassword string, redisTLS bool, cachePrefix, cacheParts []string, clean, secureStorage bool, maxCacheSize, minDiskSpace int64, memoryThreshold float64, versionFile string, costs map[string]mettlecli.Currency, ackExtension time.Duration) error {
-	w, err := initialiseWorker(instanceName, requestQueue, responseQueue, name, storage, dir, cacheDir, browserURL, sandbox, altSandbox, lucidity, tokenFile, redis, redisPassword, redisTLS, cachePrefix, cacheParts, clean, secureStorage, maxCacheSize, minDiskSpace, memoryThreshold, versionFile, costs, ackExtension)
-=======
-func runForever(instanceName, requestQueue, responseQueue, name, storage, dir, cacheDir, browserURL, sandbox, altSandbox, lucidity, promGatewayURL, tokenFile string, cachePrefix, cacheParts []string, clean, secureStorage bool, maxCacheSize, minDiskSpace int64, memoryThreshold float64, versionFile string, costs map[string]mettlecli.Currency, ackExtension time.Duration) error {
-	w, err := initialiseWorker(instanceName, requestQueue, responseQueue, name, storage, dir, cacheDir, browserURL, sandbox, altSandbox, lucidity, promGatewayURL, tokenFile, cachePrefix, cacheParts, clean, secureStorage, maxCacheSize, minDiskSpace, memoryThreshold, versionFile, costs, ackExtension)
->>>>>>> 3846d42c
+func runForever(instanceName, requestQueue, responseQueue, name, storage, dir, cacheDir, browserURL, sandbox, altSandbox, lucidity, promGatewayURL, tokenFile, redis, redisPassword string, redisTLS bool, cachePrefix, cacheParts []string, clean, secureStorage bool, maxCacheSize, minDiskSpace int64, memoryThreshold float64, versionFile string, costs map[string]mettlecli.Currency, ackExtension time.Duration) error {
+	w, err := initialiseWorker(instanceName, requestQueue, responseQueue, name, storage, dir, cacheDir, browserURL, sandbox, altSandbox, lucidity, promGatewayURL, tokenFile, redis, redisPassword, redisTLS, cachePrefix, cacheParts, clean, secureStorage, maxCacheSize, minDiskSpace, memoryThreshold, versionFile, costs, ackExtension)
 	if err != nil {
 		return err
 	}
@@ -224,11 +197,7 @@
 	}
 }
 
-<<<<<<< HEAD
-func initialiseWorker(instanceName, requestQueue, responseQueue, name, storage, dir, cacheDir, browserURL, sandbox, altSandbox, lucidity, tokenFile, redis, redisPassword string, redisTLS bool, cachePrefix, cacheParts []string, clean, secureStorage bool, maxCacheSize, minDiskSpace int64, memoryThreshold float64, versionFile string, costs map[string]mettlecli.Currency, ackExtension time.Duration) (*worker, error) {
-=======
-func initialiseWorker(instanceName, requestQueue, responseQueue, name, storage, dir, cacheDir, browserURL, sandbox, altSandbox, lucidity, promGatewayURL, tokenFile string, cachePrefix, cacheParts []string, clean, secureStorage bool, maxCacheSize, minDiskSpace int64, memoryThreshold float64, versionFile string, costs map[string]mettlecli.Currency, ackExtension time.Duration) (*worker, error) {
->>>>>>> 3846d42c
+func initialiseWorker(instanceName, requestQueue, responseQueue, name, storage, dir, cacheDir, browserURL, sandbox, altSandbox, lucidity, promGatewayURL, tokenFile, redis, redisPassword string, redisTLS bool, cachePrefix, cacheParts []string, clean, secureStorage bool, maxCacheSize, minDiskSpace int64, memoryThreshold float64, versionFile string, costs map[string]mettlecli.Currency, ackExtension time.Duration) (*worker, error) {
 	// Make sure we have a directory to run in
 	if err := os.MkdirAll(dir, os.ModeDir|0755); err != nil {
 		return nil, fmt.Errorf("Failed to create working directory: %s", err)
